--- conflicted
+++ resolved
@@ -266,23 +266,6 @@
 
 # Ensure that the load-time constructor functions run. By default, the linker
 # would remove them since there are no other references to them.
-<<<<<<< HEAD
-if(CMAKE_CXX_COMPILER_ID STREQUAL "AppleClang")
-  target_link_options(
-    portable_kernels_bindings
-    INTERFACE
-    # TODO(dbort): This will cause the .a to show up on the link line twice for
-    # targets that depend on this library; once because CMake will add it, and
-    # once because it's in this list of args. See if there's a way to avoid
-    # that.
-    -Wl,-force_load,libportable_kernels_bindings.a)
-elseif(CMAKE_CXX_COMPILER_ID STREQUAL "GNU" OR CMAKE_CXX_COMPILER_ID STREQUAL "Clang")
-  # Using gcc/ld or clang/lld
-  target_link_options(
-    portable_kernels_bindings INTERFACE
-    # TODO(dbort): This will cause the .a to show up on the link line twice
-    -Wl,--whole-archive libportable_kernels_bindings.a -Wl,--no-whole-archive)
-=======
 if(CMAKE_CXX_COMPILER_ID STREQUAL "Clang" OR CMAKE_CXX_COMPILER_ID STREQUAL
                                              "AppleClang")
   if(CMAKE_TOOLCHAIN_FILE MATCHES ".*android\.toolchain\.cmake$")
@@ -295,7 +278,6 @@
 elseif (CMAKE_CXX_COMPILER_ID STREQUAL "GNU")
   # Using gcc
   gcc_kernel_link_options(portable_kernels_bindings)
->>>>>>> 61dded95
 endif()
 
 #
