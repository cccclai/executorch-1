# Copyright (c) Qualcomm Innovation Center, Inc.
# All rights reserved
#
# This source code is licensed under the BSD-style license found in the
# LICENSE file in the root directory of this source tree.

# TODO: reenable pyre after fixing the issues
# pyre-ignore-all-errors

import copy
import getpass
import json
import logging
import math
import os
import subprocess
import sys
import time
import types
from functools import partial
from multiprocessing.connection import Client

import torch
from executorch.backends.qualcomm._passes import FoldQDQ, TagQuantIO
from executorch.backends.qualcomm._passes.i64_to_i32 import I64toI32
from executorch.backends.qualcomm._passes.qnn_pass_manager import (
    get_capture_program_passes,
)
from executorch.backends.qualcomm._passes.utils import (
    get_passes_dependency_for_capture_program,
)

from executorch.backends.qualcomm.builders.utils import is_graph_output
from executorch.backends.qualcomm.quantizer.custom_annotation import (
    annotate_prefill_kv_output,
)

from executorch.backends.qualcomm.quantizer.quantizer import QuantDtype
from executorch.backends.qualcomm.serialization.qc_schema import QcomChipset

from executorch.backends.qualcomm.utils.constants import (
    QCOM_PASS_ACTIVATE_KEY,
    QCOM_PASS_ARGS_KWARGS_DEFAULTS_KEY,
)
from executorch.backends.qualcomm.utils.utils import (
    convert_linear_to_conv2d,
<<<<<<< HEAD
=======
    convert_qlinear_to_tman_linear,
    convert_qlinear_to_linear,
    convert_linear_to_qlinear,
    generate_composite_llama_program,
>>>>>>> 817bd29d
    generate_htp_compiler_spec,
    generate_qnn_executorch_compiler_spec,
    get_sdk_build_id,
    get_soc_to_chipset_map,
    is_qnn_sdk_version_less_than,
    to_edge_transform_and_lower_to_qnn,
    update_spill_fill_size,
)

from executorch.devtools.backend_debug import print_delegation_info

from executorch.examples.models.llama.hf_download import (
    download_and_convert_hf_checkpoint,
)
from executorch.examples.models.llama.source_transformation.quantize import (
    get_quant_embedding_transform,
)
from executorch.examples.qualcomm.oss_scripts.llama import (
    LLM_VARIANT_ARCHS,
    LLMModelConfig,
    SUPPORTED_LLM_MODELS,
)
from executorch.examples.qualcomm.oss_scripts.llama.decoder_constants import EVAL_MODE
from executorch.examples.qualcomm.oss_scripts.llama.decoder_utils import (
    apply_prompt_template,
    graph_module_inference,
    QnnRunnerEvalWrapper,
    shift_pointer_updater,
    smart_mask_updater,
)
from executorch.examples.qualcomm.oss_scripts.llama.model.static_llama import (
    LlamaModel,
    ModelArgs,
    LlamaDecoderLayer,
)
from executorch.examples.qualcomm.oss_scripts.llama.range_setting_pt2e import (
    compute_scales,
    make_custom_quantizer,
    reverse_quantize_module_swap,
    set_scales,
    WrappedLlamaModel,
)

from executorch.examples.qualcomm.utils import (
    make_output_dir,
    setup_common_args_and_variables,
    SimpleADB,
)
from executorch.exir.capture._config import ExecutorchBackendConfig
from executorch.exir.dialects._ops import ops as exir_ops
from executorch.exir.passes.memory_planning_pass import MemoryPlanningPass
from executorch.extension.llm.custom_ops import model_sharding
from executorch.extension.llm.export.builder import DType
from pytorch_tokenizers import get_tokenizer, TiktokenTokenizer, HuggingFaceTokenizer
from pytorch_tokenizers.llama2c import Llama2cTokenizer as SentencePieceTokenizer

from torchao.prototype.spinquant import apply_spinquant

from torchao.quantization.pt2e.quantize_pt2e import convert_pt2e, prepare_pt2e
from transformers import AutoTokenizer

try:
    from lm_eval.evaluator import simple_evaluate
except ImportError:
    raise ImportError(
        "Please install the llm eval dependency via examples/models/llama/install_requirements.sh"
    )

sys.setrecursionlimit(4096)
FORMAT = "[%(levelname)s %(asctime)s %(filename)s:%(lineno)s] %(message)s"
logging.basicConfig(level=logging.INFO, format=FORMAT)
logging.getLogger().setLevel(logging.INFO)
# Avoid the error message "Could not initialize NNPACK! Reason: Unsupported hardware."
torch.backends.nnpack.set_flags(False)


<<<<<<< HEAD
def next_power_of_two(n):
    if n == 0:
        return 1
    return 2 ** math.ceil(math.log2(n))
=======
def smart_mask_updater(
    ar_len, atten_mask, pos, k_caches, v_caches, new_k_caches, new_v_caches
):
    # Update the KV cache input for the next inference when the position exceeds the autoregressive length.
    if pos >= ar_len:
        for i, k_cache in enumerate(k_caches):
            k_cache[:, :, pos - ar_len] = new_k_caches[i][:, :, 0]

        for i, v_cache in enumerate(v_caches):
            v_cache[:, pos - ar_len, :] = new_v_caches[i][:, 0, :]
        atten_mask[:, :, pos - ar_len] = 0

    pos += 1
    return (atten_mask, pos, k_caches, v_caches)


def shift_pointer_updater(
    ar_len, atten_mask, pos, k_caches, v_caches, new_k_caches, new_v_caches
):
    # Update the KV cache input for the next inference when the position exceeds the autoregressive length.
    if pos >= ar_len:
        k_caches = [
            torch.cat([k_cache[:, :, 1:], new_k_caches[i][:, :, :1]], dim=-1)
            for i, k_cache in enumerate(k_caches)
        ]
        v_caches = [
            torch.cat([v_cache[:, 1:, :], new_v_caches[i][:, :1, :]], dim=1)
            for i, v_cache in enumerate(v_caches)
        ]
        atten_mask[:, :, -pos - 1] = 0

    pos += 1
    return (atten_mask, pos, k_caches, v_caches)


def _kv_calibrate(
    example_inputs,
    user_prompts,
    module: torch.fx.GraphModule,
    tokenizer,
    ar_len=1,
    max_seq_len=512,
    updater=smart_mask_updater,
    use_i64_token=False,
):
    _, atten_mask, _, k_caches, v_caches = example_inputs

    # TODO: change criteria & support batch inputs if necessary
    all_pos = torch.arange(0, max_seq_len, 1, dtype=torch.int32).unsqueeze(0)

    token_list = []
    # Llama2 tokenizer has no special tokens
    if isinstance(tokenizer, SentencePieceTokenizer):
        token_list = tokenizer.encode(user_prompts, bos=True, eos=False)
    elif isinstance(tokenizer, TiktokenTokenizer):
        token_list = tokenizer.encode(
            user_prompts, bos=True, eos=False, allowed_special="all"
        )
    elif isinstance(tokenizer, HuggingFaceTokenizer):
        token_list = tokenizer.encode(user_prompts, bos=True, eos=False)
    else:
        raise RuntimeError("Unkown tokenizer")

    pos = len(token_list) if len(token_list) < ar_len else ar_len
    dtype = torch.int64 if use_i64_token else torch.int32

    with torch.no_grad():
        while token_list[-1] != tokenizer.eos_id and pos < max_seq_len:
            tmp_token_list = torch.tensor(
                token_list[pos - ar_len : pos], dtype=dtype
            ).reshape(1, -1)
            tmp_pos = all_pos[:, pos - ar_len : pos]
            tmp_atten_mask = atten_mask
            if pos < ar_len:
                tmp_token_list = torch.cat(
                    [
                        torch.zeros((1, ar_len - pos), dtype=dtype),
                        torch.tensor(token_list, dtype=dtype).reshape(1, -1),
                    ],
                    dim=1,
                )
                tmp_pos = torch.cat(
                    [
                        torch.zeros((1, ar_len - pos), dtype=torch.int32),
                        all_pos[:, :pos],
                    ],
                    dim=1,
                )
                tmp_atten_mask = torch.cat(
                    [
                        torch.ones(1, ar_len, max_seq_len - pos) * -255.0,
                        atten_mask[:, :, -pos:],
                    ],
                    dim=-1,
                )

            logits, new_k_caches, new_v_caches = module(
                tmp_token_list,
                tmp_atten_mask,
                tmp_pos,
                *k_caches,
                *v_caches,
            )
            atten_mask, pos, k_caches, v_caches = updater(
                ar_len, atten_mask, pos, k_caches, v_caches, new_k_caches, new_v_caches
            )
            if pos > len(token_list):
                token_list.append(torch.argmax(logits[:, -1], dim=-1).item())

    print(f"kv calibration data:\n{tokenizer.decode(token_list)}")


def _prefill_calibrate(
    example_inputs,
    user_prompts,
    module: torch.fx.GraphModule,
    tokenizer,
    max_seq_len=512,
    use_i64_token=False,
):
    _, atten_mask = example_inputs

    # TODO: change criteria & support batch inputs if necessary

    token_list = []
    # Llama2 tokenizer has no special tokens
    if isinstance(tokenizer, SentencePieceTokenizer):
        token_list = tokenizer.encode(user_prompts, bos=True, eos=False)
    elif isinstance(tokenizer, TiktokenTokenizer):
        token_list = tokenizer.encode(
            user_prompts, bos=True, eos=False, allowed_special="all"
        )
    else:
        raise RuntimeError("Unkown tokenizer")

    pos = len(token_list)
    dtype = torch.int64 if use_i64_token else torch.int32

    with torch.no_grad():
        while token_list[-1] != tokenizer.eos_id and pos < max_seq_len:
            tmp_token_list = torch.tensor(token_list, dtype=dtype).reshape(1, -1)
            if pos < max_seq_len:
                tmp_token_list = torch.cat(
                    [
                        tmp_token_list,
                        torch.zeros((1, max_seq_len - pos), dtype=dtype),
                    ],
                    dim=1,
                )
            results = module(
                tmp_token_list,
                atten_mask,
            )
            if len(results) == 3:
                logits, new_k_caches, new_v_caches = results
            elif len(results) == 1:
                logits = results
            token_list.append(torch.argmax(logits[:, pos - 1], dim=-1).item())
            pos += 1

    print(f"prefill calibration data:\n{tokenizer.decode(token_list)}")


def calibrate(
    example_inputs,
    user_prompts,
    module: torch.fx.GraphModule,
    tokenizer,
    ar_len=1,
    max_seq_len=512,
    kv_updater=smart_mask_updater,
    use_i64_token=False,
):
    if len(example_inputs) == 2:
        _prefill_calibrate(
            example_inputs,
            user_prompts,
            module,
            tokenizer,
            max_seq_len,
            use_i64_token,
        )
    elif len(example_inputs) == 5:
        _kv_calibrate(
            example_inputs,
            user_prompts,
            module,
            tokenizer,
            ar_len,
            max_seq_len,
            updater=kv_updater,
            use_i64_token=use_i64_token,
        )
    else:
        raise RuntimeError("Get wrong inputs")
>>>>>>> 817bd29d


def permute(weights: torch.Tensor, n_head: int, n_head_kv: int | None):
    if n_head_kv is not None and n_head != n_head_kv:
        n_head = n_head_kv
    return (weights.reshape(n_head, 2, weights.shape[0] // n_head // 2, *weights.shape[1:])
            .swapaxes(1, 2)
            .reshape(weights.shape))


class SingleLlama:
    def __init__(
        self, decoder_model, decoder_model_config: LLMModelConfig, pte_filename
    ) -> None:
        super().__init__()
        self.decoder_model = decoder_model
        self.decoder_model_config = decoder_model_config
        self.passes_job = get_capture_program_passes()
        self.dep_table = get_passes_dependency_for_capture_program()
        self.quant_dtype = None
        self.llama_meta = self.decoder_model.get_metadata()
        self.has_quant_io = False
        self.pte_filename = pte_filename
        inputs = self.get_example_inputs(self.llama_meta["get_use_kv_cache"])
        self.inputs = (
            inputs[0],  # tokens
            *inputs[1],  # attn_mask
            *((inputs[2],) if self.llama_meta["get_use_kv_cache"] else []),  # pos_ids
            *(inputs[3] if self.llama_meta["get_use_kv_cache"] else []),  # k_caches
            *(inputs[4] if self.llama_meta["get_use_kv_cache"] else []),  # v_caches
        )
        self.llama_graph_module = decoder_model
        self.io_shape = {
            # logit output
            (
                self.llama_meta["get_max_batch_size"],
                self.llama_meta["get_ar_len"],
                self.llama_meta["get_vocab_size"],
            ),
        }

    def _tag_ios(self, node, fixed_point_type):
        if not self.has_quant_io:
            return

        # shape of k caches and v caches
        kv_cache_shape = {
            # single head, kv input
            (self.llama_meta["get_head_dim"], self.llama_meta["get_max_seq_len"]),
            (self.llama_meta["get_max_seq_len"], self.llama_meta["get_head_dim"]),
            # single head, kv output
            (self.llama_meta["get_head_dim"], self.llama_meta["get_ar_len"]),
            (self.llama_meta["get_ar_len"], self.llama_meta["get_head_dim"]),
        }

        atten_mask_shape = {
            (
                self.llama_meta["get_max_batch_size"],
                self.llama_meta["get_ar_len"],
                self.llama_meta["get_max_seq_len"],
            ),
        }

        freq_shape = {
            (self.llama_meta["get_ar_len"], self.llama_meta["get_head_dim"] // 2),
        }

        freq_op = {
            exir_ops.edge.aten.select.int,
        }
        quant_io_type = None

        if node.op == "placeholder":
            if (
                len(users := list(node.users)) == 1
                and users[0].meta["val"].size()[-2:] in kv_cache_shape
            ):
                quant_io_type = fixed_point_type["kv_type"]
            elif node.meta["val"].size() in self.io_shape:
                quant_io_type = fixed_point_type["io_type"]
            elif node.meta["val"].size() in atten_mask_shape:
                quant_io_type = fixed_point_type["io_type"]
        if is_graph_output(node):
            if node.meta["val"].size()[-2:] in kv_cache_shape:
                quant_io_type = fixed_point_type["kv_type"]
            elif node.meta["val"].size() in self.io_shape:
                quant_io_type = fixed_point_type["io_type"]

        # Tag sharding io
        if exir_ops.edge.llama.fallback.default in [
            u.target for u in list(node.users.keys())
        ] + [node.target]:
            quant_io_type = fixed_point_type["io_type"]

        # Tag select op as quantized tensors for freq_sin and freq_cos. It is caused by sharding
        if node.target in freq_op and node.meta["val"].size() in freq_shape:
            quant_io_type = fixed_point_type["io_type"]

        return quant_io_type

    def quantize(
        self,
        quant_dtype,
        args,
        tokenizer,
        custom_annotations=(),
        scales_state_dict=None,
        chat_template=None,
        lookahead_config=None,
    ):
        self.quant_dtype = quant_dtype
        quantizer = make_custom_quantizer(
            quant_dtype, args.range_setting, custom_annotations
        )
        self.has_quant_io = True
        fx_graph_module = None
        with torch.no_grad():
            fx_graph_module = torch.export.export(
                self.llama_graph_module, self.inputs, strict=True
            ).module()

            if quant_dtype == QuantDtype.use_16a4w_block:
                if self.decoder_model_config.group_size is None:
                    raise ValueError(
                        "Group size is required when use quant_dtype 16a4w_block"
                    )
                conv_nodes = [
                    n for n in fx_graph_module.graph.nodes if "conv" in n.name
                ]
                block_size_map = {
                    n.name: (1, self.decoder_model_config.group_size, 1, 1)
                    for n in conv_nodes
                }
                quantizer.set_block_size_map(block_size_map)

            fx_graph_module = prepare_pt2e(fx_graph_module, quantizer)

        logging.info("Quantizing the model...")

        # Calibration
        if args.tasks is not None:
            graph_module_inference(
                use_kv_cache=self.llama_meta["get_use_kv_cache"],
                get_example_inputs=self.get_example_inputs,
                module=fx_graph_module,
                tokenizer=tokenizer,
                ar_len=self.llama_meta["get_ar_len"],
                max_seq_len=self.llama_meta["get_max_seq_len"],
                kv_updater=args.kv_updater,
                tasks=args.tasks,
                tasks_limit=args.limit,
                num_fewshot=args.num_fewshot,
                use_i64_token=args.embedding_quantize is not None,
                event_name="prepare_pt2e_tasks",
                seq_mse_candidates=self.decoder_model_config.seq_mse_candidates,
            )

        # Check user's prompt, helps calibrate special token
        prompt = (
            args.prompt[0]
            if chat_template is None
            else apply_prompt_template(
                chat_template, args.prompt[0], args.system_prompt
            )
        )
        graph_module_inference(
            use_kv_cache=self.llama_meta["get_use_kv_cache"],
            get_example_inputs=self.get_example_inputs,
            module=fx_graph_module,
            tokenizer=tokenizer,
            ar_len=self.llama_meta["get_ar_len"],
            max_seq_len=self.llama_meta["get_max_seq_len"],
            kv_updater=args.kv_updater,
            prompt=prompt,
            use_i64_token=args.embedding_quantize is not None,
            event_name="prepare_pt2e_prompt",
            lookahead_config=lookahead_config,
        )
        if scales_state_dict:
            set_scales(
                fx_graph_module, scales_state_dict, self.llama_graph_module.head_dim
            )

        self.llama_graph_module = convert_pt2e(fx_graph_module)

        if args.verbose:
            logging.info("Verifying the QDQ model...")
            # qdq cpu ppl evaluation is time consuming, only enable when eval_perplexity
            if args.eval_perplexity:
                # Check qdq cpu results
                graph_module_inference(
                    use_kv_cache=self.llama_meta["get_use_kv_cache"],
                    get_example_inputs=self.get_example_inputs,
                    module=self.llama_graph_module,
                    tokenizer=tokenizer,
                    ar_len=self.llama_meta["get_ar_len"],
                    max_seq_len=self.llama_meta["get_max_seq_len"],
                    kv_updater=args.kv_updater,
                    tasks=args.tasks,
                    tasks_limit=args.limit,
                    num_fewshot=args.num_fewshot,
                    use_i64_token=args.embedding_quantize is not None,
                    event_name="convert_pt2e_tasks",
                )
            # Check user's prompt
            prompt = (
                args.prompt[0]
                if chat_template is None
                else apply_prompt_template(
                    chat_template, args.prompt[0], args.system_prompt
                )
            )

            # Gemma may produce unexpected output if the prompt contains an extra <bos> token.
            # This can happen after applying a prompt template, which might inject <bos> unintentionally.
            # To prevent decoding issues, we explicitly remove <bos> token
            if chat_template and args.decoder_model in {"gemma-2b", "gemma3-1b"}:
                prompt = prompt.replace("<bos>", "")

            graph_module_inference(
                use_kv_cache=self.llama_meta["get_use_kv_cache"],
                get_example_inputs=self.get_example_inputs,
                module=self.llama_graph_module,
                tokenizer=tokenizer,
                ar_len=self.llama_meta["get_ar_len"],
                max_seq_len=self.llama_meta["get_max_seq_len"],
                kv_updater=args.kv_updater,
                prompt=prompt,
                use_i64_token=args.embedding_quantize is not None,
                event_name="convert_pt2e_prompt",
                lookahead_config=lookahead_config,
            )

    def save_logits_quant_attrs(self):
        for node in self.llama_graph_module.graph.nodes:
            if node.op == "output":
                for output_node in node.args[0]:
                    if (
                        output_node.target
                        == torch.ops.quantized_decomposed.dequantize_per_tensor.default
                    ):
                        source_node = output_node.args[0].args[0]
                        if source_node.meta["val"].size() in self.io_shape:
                            self.llama_meta["get_logits_scale"] = output_node.args[1]
                            self.llama_meta["get_logits_zero_point"] = output_node.args[
                                2
                            ]
                            break

    def lowering_modules(
        self,
        work_space,
        use_fp16=False,
        soc_model=QcomChipset.SM8650,
        shared_buffer=False,
        verbose=False,
    ):
        executorch_config = ExecutorchBackendConfig(
            # For shared buffer, user must pass the memory address
            # which is allocated by RPC memory to executor runner.
            # Therefore, won't want to pre-allocate
            # by memory manager in runtime.
            memory_planning_pass=MemoryPlanningPass(
                alloc_graph_input=False,
                alloc_graph_output=False,
            ),
            extract_delegate_segments=True,
        )
        with torch.no_grad():
            # backend option
            backend_options = generate_htp_compiler_spec(
                use_fp16=use_fp16,
                use_multi_contexts=self.decoder_model_config.num_sharding > 1,
            )
            compiler_specs = generate_qnn_executorch_compiler_spec(
                soc_model=soc_model,
                backend_options=backend_options,
                shared_buffer=shared_buffer,
            )
            skip_node_op_set = {"llama.fallback.default"}

            self.save_logits_quant_attrs()
            edge_prog_mgr = to_edge_transform_and_lower_to_qnn(
                self.llama_graph_module,
                self.inputs,
                compiler_specs,
                constant_methods=self.llama_meta,
                dep_table=self.dep_table,
                passes_job=self.passes_job,
                skip_node_op_set=skip_node_op_set,
            )

            if self.decoder_model_config.num_sharding > 1:
                update_spill_fill_size(edge_prog_mgr.exported_program())

            if verbose:
                print_delegation_info(edge_prog_mgr.exported_program().graph_module)

            exec_prog_mgr = edge_prog_mgr.to_executorch(config=executorch_config)
            with open(f"{work_space}/{self.pte_filename}.pte", "wb") as file:
                exec_prog_mgr.write_to_file(file)

    def get_example_inputs(self, use_kv_cache=True):
        return self.decoder_model.get_example_inputs(use_kv_cache)


def compile(
    args,
    decoder_model_config: LLMModelConfig,
    pte_filename: str,
    tokenizer,
    chat_template,
):
    os.makedirs(args.artifact, exist_ok=True)
    start_ts = time.time()

    kv_config, prefill_config = None, None
    if args.params:
        params_path = args.params
    else:
        params_path = decoder_model_config.params_path
    with open(params_path) as f:
        kv_config = ModelArgs(**json.load(f))

    # TODO: support batch inputs if necessary
    kv_config.max_batch_size = 1
    kv_config.max_seq_len = args.max_seq_len
    kv_config.use_kv_cache = True
    kv_config.enable_r3 = decoder_model_config.r3
    kv_config.kv_io_bit_width = decoder_model_config.get_kv_io_bit_width()
    if decoder_model_config.masked_softmax:
        if is_qnn_sdk_version_less_than("2.35"):
            logging.warning(
                f"Masked softmax is supported after QNN SDK 2.35. Given sdk version {get_sdk_build_id()} is lower the target version. Disabling the feature."
            )
            kv_config.enable_masked_softmax = False
        else:
            kv_config.enable_masked_softmax = True

    prefill_config = copy.copy(kv_config)
    prefill_config.use_kv_cache = (
        False if args.max_seq_len == args.prefill_ar_len else True
    )

    llama_instance_list = []
    use_i64_token = args.embedding_quantize is not None
    extra_kwargs = {}
    if args.decoder_model == "gemma3-1b":
        from transformers import Gemma3Config

        hf_config = Gemma3Config.from_pretrained(decoder_model_config.repo_id)
        extra_kwargs["layer_types"] = hf_config.text_config.layer_types
        extra_kwargs["rope_local_base_freq"] = (
            hf_config.text_config.rope_local_base_freq
        )
        extra_kwargs["sliding_window"] = hf_config.sliding_window

    with torch.device("meta"):
        if args.model_mode == "kv":
            llama_instance_list.append(
                LLM_VARIANT_ARCHS.get(args.decoder_model, LlamaModel)(
                    kv_config,
                    ar_len=1,
                    output_new_cache_only=True,
                    output_cache=True,
                    use_i64_token=use_i64_token,
                    **extra_kwargs,
                )
            )
        elif args.model_mode == "hybrid":
            llama_instance_list.append(
                LLM_VARIANT_ARCHS.get(args.decoder_model, LlamaModel)(
                    kv_config,
                    ar_len=1,
                    output_new_cache_only=True,
                    output_cache=True,
                    use_i64_token=use_i64_token,
                    **extra_kwargs,
                )
            )
            llama_instance_list.append(
                LLM_VARIANT_ARCHS.get(args.decoder_model, LlamaModel)(
                    prefill_config,
                    ar_len=args.prefill_ar_len,
                    output_new_cache_only=True,
                    output_cache=True,
                    use_i64_token=use_i64_token,
                    **extra_kwargs,
                )
            )
        elif args.model_mode == "lookahead":
            llama_instance_list.append(
                LLM_VARIANT_ARCHS.get(args.decoder_model, LlamaModel)(
                    kv_config,
                    # To get better performance, we round up to the nearest power of 2.
                    ar_len=next_power_of_two(
                        (args.window + args.gcap) * (args.ngram - 1)
                    ),
                    output_new_cache_only=True,
                    output_cache=True,
                    use_i64_token=use_i64_token,
                    **extra_kwargs,
                )
            )
            llama_instance_list.append(
                LLM_VARIANT_ARCHS.get(args.decoder_model, LlamaModel)(
                    prefill_config,
                    ar_len=args.prefill_ar_len,
                    output_new_cache_only=True,
                    output_cache=True,
                    use_i64_token=use_i64_token,
                    **extra_kwargs,
                )
            )
        else:
            raise RuntimeError(f"Unknown model_mode: {args.model_mode}.")

<<<<<<< HEAD
    if args.checkpoint is None:  # HF models
        checkpoint = download_and_convert_hf_checkpoint(
            decoder_model_config.repo_id,
            decoder_model_config.convert_weights.__func__,
        )
        state_dict = torch.load(
            checkpoint, weights_only=True, map_location="cpu", mmap=True
        )
        if args.decoder_model in {"gemma-2b", "gemma3-1b"}:
            for k, v in state_dict.items():
                if "norm" not in k:
                    continue
                # Llama does x.to(float16) * w whilst Gemma3 is (x * w).to(float16)
                # See https://github.com/huggingface/transformers/pull/29402
                state_dict[k] = v.float() + torch.ones(v.shape, dtype=torch.float32)
    else:
        state_dict = torch.load(
            args.checkpoint, weights_only=True, map_location="cpu", mmap=True
        )
=======
    if args.gptq_dir:
        from gptqmodel.quantization.config import QuantizeConfig
        from gptqmodel.nn_modules.qlinear.torch import TorchQuantLinear
        qcfg = QuantizeConfig.from_pretrained(args.gptq_dir)
        if qcfg.desc_act:
            raise RuntimeError(
                "desc_act=True is unsupported right now."
            )
        qlinear_cls = partial(
            TorchQuantLinear,
            bits=qcfg.bits,
            group_size=qcfg.group_size,
            desc_act=qcfg.desc_act,
            sym=qcfg.sym,
            pack_dtype=qcfg.pack_dtype,
            device=qcfg.device,
            adapter=qcfg.adapter,
        )
        for llama_instance in llama_instance_list:
            layer: LlamaDecoderLayer
            for layer in llama_instance.layers:
                convert_linear_to_qlinear(layer.attention, qlinear_cls)
                convert_linear_to_qlinear(layer.feed_forward, qlinear_cls)

    if "model" in state_dict:
        state_dict = state_dict["model"]

    # Change to HuggingFace weight to improve the performance of RoPE in HTP backend.
    def permute(w, heads):
        dim_0 = w.size(0)
        dim_1 = w.size(1)
        return (
            w.view(heads, dim_0 // heads // 2, 2, dim_1)
            .transpose(1, 2)
            .reshape(dim_0, dim_1)
        )

    n_heads = llama_instance_list[0].n_heads
    n_kv_heads = llama_instance_list[0].n_kv_heads
    n_layers = llama_instance_list[0].n_layers

    if not args.gptq_dir:
        for layer_i in range(n_layers):
            state_dict[f"layers.{layer_i}.attention.wq.weight"] = permute(
                state_dict[f"layers.{layer_i}.attention.wq.weight"], n_heads
            )
            state_dict[f"layers.{layer_i}.attention.wk.weight"] = permute(
                state_dict[f"layers.{layer_i}.attention.wk.weight"], n_kv_heads
            )
>>>>>>> 817bd29d

        if "model" in state_dict:
            state_dict = state_dict["model"]

        if args.decoder_model == "stories260k":
            state_dict = {k.replace("_orig_mod.", ""): v for k, v in state_dict.items()}

    if decoder_model_config.transform_weight:
        # Change to HuggingFace weight to improve the performance of RoPE in HTP backend.
        def permute(w, heads, partial_rotary_dim):
            dim_0 = w.size(0)
            dim_1 = w.size(1)
            transformed_weight = (
                w.view(heads, -1, dim_0 // heads // 2 // partial_rotary_dim, 2, dim_1)
                .transpose(2, 3)
                .reshape(dim_0, dim_1)
            )
            return transformed_weight

        n_heads = llama_instance_list[0].n_heads
        n_kv_heads = llama_instance_list[0].n_kv_heads
        n_layers = llama_instance_list[0].n_layers
        partial_rotary_dim = int(
            1 // kv_config.partial_rotary_factor
        )  # TODO Handle cases where input size isn't divisible.
        for layer_i in range(n_layers):
            state_dict[f"layers.{layer_i}.attention.wq.weight"] = permute(
                state_dict[f"layers.{layer_i}.attention.wq.weight"],
                n_heads,
                partial_rotary_dim,
            )
            state_dict[f"layers.{layer_i}.attention.wk.weight"] = permute(
                state_dict[f"layers.{layer_i}.attention.wk.weight"],
                n_kv_heads,
                partial_rotary_dim,
            )

    for llama_instance in llama_instance_list:
        llama_instance.load_state_dict(
            state_dict,
            strict=True,
            assign=True,
        )
    end_load_ts = time.time()
    logging.info(f"Time for loading checkpoint: {end_load_ts - start_ts}")

<<<<<<< HEAD
    if decoder_model_config.r1 or decoder_model_config.r2:
        config = types.SimpleNamespace(
            dim=prefill_config.dim,
            head_dim=prefill_config.dim // prefill_config.n_heads,
            n_local_heads=prefill_config.n_heads,
            intermediate_size=4 * prefill_config.dim,
        )
        for llama_instance in llama_instance_list:
            model = llama_instance
            model.config = config
            # Currently this script is on CPU: run with CUDA_VISIBLE_DEVICES=-1
            apply_spinquant(
                model,
                use_r1=decoder_model_config.r1,
                use_r2=decoder_model_config.r2,
                use_r4=False,
                pretrained_rotation_path=None,
                qkv_split=True,
            )
            logging.info("Applied SpinQuant to the model")

    scales_state_dict = dict()
    if args.range_setting == "mse_with_act_loss":
        try:
            scales_state_dict = torch.load(
                "scales_state_dict.pth", map_location=torch.device("cpu")
            )
            logging.info("Loaded scales_state_dict from file")
        except:
            logging.info("Computing scales using activation loss range setting")
            model = llama_instance_list[1]
            model.to(torch.float)
            ar_len, model.ar_len = model.ar_len, model.max_seq_len
            tokens, atten_mask = model.get_example_inputs(use_kv_cache=False)
            atten_mask.mask.to(torch.float)
            wrapped_model = WrappedLlamaModel(
                model,
                atten_mask.mask,
                model.use_kv_cache,
                args.max_seq_len,
                args.device,
            )
            act_bits, weight_bits = {
                QuantDtype.use_8a8w: (8, 8),
                QuantDtype.use_16a4w: (16, 4),
                QuantDtype.use_16a4w_block: (16, 4),
            }[decoder_model_config.ptq]
            scales_state_dict = compute_scales(
                wrapped_model, tokens, weight_bits, act_bits, 1600
            )
            reverse_quantize_module_swap(wrapped_model)
            model.ar_len = ar_len

    for llama_instance in llama_instance_list:
        for layer in llama_instance.layers:
            if getattr(layer.attention, "prepare_sha", None):
                layer.attention.prepare_sha()

            if getattr(layer.feed_forward, "prepare_feedfoward_conv", None):
                layer.feed_forward.prepare_feedfoward_conv()

=======
>>>>>>> 817bd29d
    use_fp16 = True
    # "io_type" here refers to logits output and "kv_type" refers to kv_cache input/output.
    fixed_point_type = {"kv_type": torch.float32, "io_type": torch.float32}
    if decoder_model_config.ptq:
        if decoder_model_config.get_kv_io_bit_width() == 8:
            fixed_point_type["kv_type"] = torch.uint8
        elif decoder_model_config.get_kv_io_bit_width() == 16:
            fixed_point_type["kv_type"] = torch.uint16
        else:
            raise RuntimeError(
                f"Unknown kv io bit width {decoder_model_config.get_kv_io_bit_width()}"
            )

        if decoder_model_config.get_logits_output_bit_width() == 16:
            fixed_point_type["io_type"] = torch.uint16
        else:
            raise RuntimeError(
                f"Unknown logits io bit width {decoder_model_config.get_logits_output_bit_width()}"
            )

    quant_dtype = decoder_model_config.ptq

    if args.dtype_override is not None:
        dtype_override = DType[args.dtype_override]
        for i in range(len(llama_instance_list)):
            llama_instance_list[i] = llama_instance_list[i].to(
                dtype_override.to_torch_dtype()
            )

    for llama_instance in llama_instance_list:
        for layer in llama_instance.layers:
            if args.gptq_dir:
                # TODO: optimize the performance when needed
                if args.use_tman:
                    if getattr(layer.attention, "prepare_tman", None):
                        layer.attention.prepare_tman(do_permute=False, use_sha=False)
                    convert_qlinear_to_tman_linear(layer.feed_forward)
                else:
                    convert_qlinear_to_linear(layer.attention)
                    if getattr(layer.attention, "prepare_sha", None):
                        layer.attention.prepare_sha()
                    convert_qlinear_to_linear(layer.feed_forward)
                    if getattr(layer.feed_forward, "prepare_feedfoward_conv", None):
                        layer.feed_forward.prepare_feedfoward_conv()


    for i in range(len(llama_instance_list)):
        if args.embedding_quantize:
            llama_instance_list[i] = get_quant_embedding_transform(
                embedding_quantize=args.embedding_quantize
            )(llama_instance_list[i])
        llama_instance_list[i] = convert_linear_to_conv2d(llama_instance_list[i])
        # llama_instance_list[i] = convert_qlinear_to_tman_linear(llama_instance_list[i])
        print(llama_instance_list[i])
        llama_instance_list[i] = SingleLlama(
            llama_instance_list[i].eval(), decoder_model_config, pte_filename
        )
        if args.embedding_quantize:
            llama_instance_list[i].passes_job[I64toI32][
                QCOM_PASS_ARGS_KWARGS_DEFAULTS_KEY
            ]["skip_node"] = {"tokens"}

    if decoder_model_config.ptq:
        start_quantize_ts = time.time()
        custom_annotations = decoder_model_config.custom_annotation
        kv_quant_attrs = {}
        for i, llama_instance in enumerate(llama_instance_list):
            lookahead_config = (
                (args.window, args.ngram, args.gcap)
                if i == 0 and args.model_mode == "lookahead"
                else None
            )
            llama_instance.quantize(
                quant_dtype=quant_dtype,
                args=args,
                tokenizer=tokenizer,
                custom_annotations=custom_annotations,
                scales_state_dict=scales_state_dict,
                chat_template=chat_template,
                lookahead_config=lookahead_config,
            )
            # If hybrid and lookahead mode, we store kv output quant_attrs and apply to prefill output quant_attrs later
            if i == 0 and args.model_mode in ["hybrid", "lookahead"]:
                output_indices = 0
                for node in llama_instance.llama_graph_module.graph.nodes:
                    if node.op == "output":
                        for output in node.args[0]:
                            kv_quant_attrs[output_indices] = output.args[1:]
                            output_indices += 1
                        break
                custom_annotations = custom_annotations + (
                    partial(
                        annotate_prefill_kv_output,
                        kv_quant_attrs=kv_quant_attrs,
                    ),
                )  # temporarily remove annotate_prefill_kv_output
            llama_instance.passes_job[TagQuantIO][QCOM_PASS_ACTIVATE_KEY] = True
            llama_instance.passes_job[TagQuantIO][QCOM_PASS_ARGS_KWARGS_DEFAULTS_KEY][
                "get_quant_io_dtype_fn"
            ] = partial(llama_instance._tag_ios, fixed_point_type=fixed_point_type)

        # force overriding frozen parameters here for model quantizing under seq mse scenario
        # this will make weight sharing work properly
        if decoder_model_config.seq_mse_candidates != 0 and args.model_mode in [
            "hybrid",
            "lookahead",
        ]:
            decode, prompt = [
                instance.llama_graph_module for instance in llama_instance_list
            ]
            override_nodes = {
                str(node.meta["nn_module_stack"].values()): node
                for node in prompt.graph.nodes
                if node.target == torch.ops.aten.conv2d.default
            }
            indices_map = {
                # (affine_tensor, group_size, scales, zero_points, dtype, min, max)
                torch.ops.torchao.dequantize_affine: [0, 2, 3],
                # (per_channel_tensor, scales, zero_points, dim, dtype, min, max)
                torch.ops.quantized_decomposed.dequantize_per_channel.default: [
                    0,
                    1,
                    2,
                ],
                # should not need to worry about per-tensor case
            }
            for node in decode.graph.nodes:
                if node.target == torch.ops.aten.conv2d.default:
                    if target_node := override_nodes.get(
                        str(node.meta["nn_module_stack"].values())
                    ):
                        # arguments of conv: (input, weight, bias)
                        for i, dq_node in enumerate(node.args[1:]):
                            for index in indices_map[dq_node.target]:
                                setattr(
                                    prompt,
                                    target_node.args[i + 1].args[index].target,
                                    getattr(decode, dq_node.args[index].target),
                                )
                    else:
                        raise RuntimeError("failed to override quantization attribute")

        end_quantize_ts = time.time()
        logging.info(f"Time for quantizing: {end_quantize_ts - start_quantize_ts}")

    start_lowering_ts = time.time()
    if decoder_model_config.num_sharding > 1:
        for llama_instance in llama_instance_list:
            SplitGraph, setting = model_sharding.get_split_graph_pass(
                llama_instance.llama_meta["get_n_layers"],
                shares=decoder_model_config.num_sharding,
            )
            llama_instance.passes_job[SplitGraph] = setting
            llama_instance.dep_table[SplitGraph] = [FoldQDQ]
            llama_instance.dep_table[TagQuantIO] = [SplitGraph]

    if args.model_mode in ["kv"]:
        llama_instance_list[0].lowering_modules(
            args.artifact,
            use_fp16=use_fp16,
            soc_model=get_soc_to_chipset_map()[args.model],
            shared_buffer=args.shared_buffer,
        )
    elif args.model_mode in ["hybrid", "lookahead"]:
        sample_inputs_list = [
            llama_instace.inputs for llama_instace in llama_instance_list
        ]
        backend_options = generate_htp_compiler_spec(
            use_fp16=use_fp16,
            use_multi_contexts=decoder_model_config.num_sharding > 1,
            use_weight_sharing=not args.enable_x86_64,  # x86 emulator does not support weight sharing
        )
        graph_names = ["kv_forward", "prefill_forward"]
        compiler_specs = [
            generate_qnn_executorch_compiler_spec(
                soc_model=get_soc_to_chipset_map()[args.model],
                backend_options=backend_options,
                shared_buffer=args.shared_buffer,
                graph_name=graph_name,
            )
            for graph_name in graph_names
        ]

        llama_instance_list[1].save_logits_quant_attrs()
        edge_prog_mgr = to_edge_transform_and_lower_to_qnn(
            {
                graph_name: instance.llama_graph_module
                for graph_name, instance in zip(graph_names, llama_instance_list)
            },
            {
                graph_name: inputs
                for graph_name, inputs in zip(graph_names, sample_inputs_list)
            },
            {
                graph_name: compiler_spec
                for graph_name, compiler_spec in zip(graph_names, compiler_specs)
            },
            llama_instance_list[1].llama_meta,
            dep_table={
                graph_name: instance.dep_table
                for graph_name, instance in zip(graph_names, llama_instance_list)
            },
            passes_job={
                graph_name: instance.passes_job
                for graph_name, instance in zip(graph_names, llama_instance_list)
            },
            skip_node_op_set={"llama.fallback.default"},
        )

        if decoder_model_config.num_sharding > 1:
            # TODO: add arg parser of spill_fill_size since weight-sharing based
            #       context binaries cannot be opened in x86 host
            pass

        if args.verbose:
            for ep in edge_prog_mgr._edge_programs.values():
                print_delegation_info(ep.graph_module)

        executorch_config = ExecutorchBackendConfig(
            # For shared buffer, user must pass the memory address
            # which is allocated by RPC memory to executor runner.
            # Therefore, won't want to pre-allocate
            # by memory manager in runtime.
            memory_planning_pass=MemoryPlanningPass(
                alloc_graph_input=False,
                alloc_graph_output=False,
            ),
            extract_delegate_segments=True,
        )
        exec_prog_mgr = edge_prog_mgr.to_executorch(executorch_config)

        with open(f"{args.artifact}/{pte_filename}.pte", "wb") as file:
            exec_prog_mgr.write_to_file(file)

    end_lowering_ts = time.time()
    logging.info(f"Time for compiling: {end_lowering_ts - start_lowering_ts}")


def inference(
    args,
    decoder_model_config: LLMModelConfig,
    pte_filename,
    runtime_tokenizer_path,
    tokenizer,
):
    assert args.model_mode in EVAL_MODE, f"Unknown model_mode: {args.model_mode}."

    pte_path = (
        f"{args.pre_gen_pte}/{pte_filename}.pte"
        if args.pre_gen_pte
        else f"{args.artifact}/{pte_filename}.pte"
    )

    if args.eval_perplexity:
        # Generate the eval wrapper
        eval_wrapper = QnnRunnerEvalWrapper(
            args=args,
            pte_path=pte_path,
            tokenizer=tokenizer,
            runtime_tokenizer_path=runtime_tokenizer_path,
        )

        # Evaluate the model
        with torch.no_grad():
            eval_results = simple_evaluate(
                model=eval_wrapper,
                tasks=args.tasks,
                num_fewshot=args.num_fewshot,
                limit=args.limit,
            )

        if args.ip and args.port != -1:
            assert (
                len(args.tasks) == 1 and args.tasks[0] == "wikitext"
            ), "CI currently supports wikitext only"
            wiki_ppl = eval_results["results"][args.tasks[0]]["word_perplexity,none"]
            pte_size = os.path.getsize(pte_path)
            with Client((args.ip, args.port)) as conn:
                conn.send(
                    json.dumps(
                        {
                            "wiki_ppl": wiki_ppl,
                            "pte_size": pte_size,
                            "inference_speed": eval_wrapper.inference_speed,
                        }
                    )
                )
        else:
            for task, res in eval_results["results"].items():
                logging.info(f"{task}: {res}")
        return
    workspace = f"/data/local/tmp/{getpass.getuser()}/executorch/single_llama"

    # collect output data
    output_data_folder = f"{args.artifact}/outputs"
    make_output_dir(output_data_folder)
    outputs = []

    def post_process():
        with open(f"{args.artifact}/outputs/outputs.txt", "r") as f:
            outputs.append(f.read())

    seq_len = args.max_seq_len
    multi_prompts = " ".join([f'--prompt "{prompt}"' for prompt in args.prompt])
    lookahead_args = " ".join(
        [
            f"--window {args.window}",
            f"--gcap {args.gcap}",
            f"--ngram {args.ngram}",
        ]
    )
    runner_args = " ".join(
        [
            multi_prompts,
            f"--eval_mode {EVAL_MODE[args.model_mode]}",
            f"--temperature {args.temperature}",
            f"--system_prompt '{args.system_prompt}'",
            lookahead_args if args.model_mode == "lookahead" else "",
        ]
    )

    runner_cmd = ""
    performance_output_path = "outputs/inference_speed.txt"
    if args.enable_x86_64:
        # x86 emulator is intended for CI and not performance. Check only the first few tokens.
        seq_len = min(seq_len, 16)

        if args.kv_updater == smart_mask_updater:
            logging.warning(
                "x86 only support ShiftPointer, overwrite kv_updater to ShiftPointer"
            )

        qnn_sdk = os.getenv("QNN_SDK_ROOT")
        target = "x86_64-linux-clang"
        runner_cmd = " ".join(
            [
                f"export LD_LIBRARY_PATH={qnn_sdk}/lib/{target}/:{args.build_folder}/lib &&",
                f"./{args.build_folder}/examples/qualcomm/oss_scripts/llama/qnn_llama_runner",
                f"--decoder_model_version {decoder_model_config.decoder_model_version}",
                f"--tokenizer_path {runtime_tokenizer_path}",
                f"--model_path {pte_path}",
                f"--seq_len {seq_len}",
                f"--output_path {args.artifact}/outputs/outputs.txt",
                f"--performance_output_path {args.artifact}/{performance_output_path}",
                f"--kv_updater ShiftPointer",
                runner_args,
            ]
        )
        subprocess.run(
            runner_cmd,
            shell=True,
            executable="/bin/bash",
            capture_output=True,
        )
        post_process()
    else:
        runner_cmd = " ".join(
            [
                f"cd {workspace} &&",
                f"./qnn_llama_runner",
                f"--decoder_model_version {decoder_model_config.decoder_model_version}",
                f"--tokenizer_path {os.path.basename(runtime_tokenizer_path)}",
                f"--model_path {pte_filename}.pte",
                f"--seq_len {seq_len}",
                "--output_path outputs/outputs.txt",
                f"--performance_output_path {performance_output_path}",
                f"--kv_updater {'SmartMask' if args.kv_updater == smart_mask_updater else 'ShiftPointer'}",
                runner_args,
            ]
        )

        adb = SimpleADB(
            qnn_sdk=os.getenv("QNN_SDK_ROOT"),
            build_path=f"{args.build_folder}",
            pte_path=pte_path,
            workspace=workspace,
            device_id=args.device,
            host_id=args.host,
            soc_model=args.model,
            shared_buffer=args.shared_buffer,
            target=args.target,
            runner=f"examples/qualcomm/oss_scripts/llama/qnn_llama_runner",
        )
        # No pregen inputs, input_list is not required
        adb.push(inputs=[], files=[runtime_tokenizer_path])
        adb.execute(custom_runner_cmd=runner_cmd)
        adb.pull(output_path=args.artifact, callback=post_process)

    if args.ip and args.port != -1:
        inference_speed = 0
        with open(
            f"{os.path.abspath(args.artifact)}/{performance_output_path}", "r"
        ) as f:
            inference_speed = float(f.read())

        pte_size = os.path.getsize(pte_path)
        with Client((args.ip, args.port)) as conn:
            conn.send(
                json.dumps(
                    {
                        "result": outputs,
                        "pte_size": pte_size,
                        "inference_speed": inference_speed,
                    }
                )
            )
    else:
        for idx, output in enumerate(outputs):
            logging.info(f"Results[{idx}]:\n{output}")


def _build_tasks_parser(parser):
    parser.add_argument(
        "--eval_perplexity",
        help="If enabled, this will use the tasks provided under args.tasks to calibrate the model",
        action="store_true",
        default=False,
    )

    parser.add_argument(
        "--tasks",
        nargs="+",
        type=str,
        default=None,
        help="list of lm-eluther tasks to evaluate usage: --tasks task1 task2",
    )

    parser.add_argument(
        "--limit",
        type=int,
        default=1,
        help="number of samples to evalulate. If not set, evaluate all samples",
    )
    parser.add_argument(
        "--num_fewshot",
        type=int,
        default=None,
        metavar="N",
        help="Number of examples in few-shot context",
    )

    return parser


def _build_parser():
    parser = setup_common_args_and_variables()
    parser = _build_tasks_parser(parser)
    parser.add_argument(
        "-a",
        "--artifact",
        help="path for storing generated artifacts and output by this example. Default ./llama_qnn",
        default="./llama_qnn",
        type=str,
    )

    parser.add_argument(
        "--decoder_model",
        choices=list(SUPPORTED_LLM_MODELS.keys()),
        help=f"The llm model to export. Current available options are: { SUPPORTED_LLM_MODELS.keys()}",
        required=True,
    )

    parser.add_argument(
        "--checkpoint",
        help="Pass llama checkpoint.",
        required=False,
        type=str,
    )

    parser.add_argument(
        "--params",
        help="Pass llama params json file.",
        required=False,
        type=str,
    )

    parser.add_argument(
        "--tokenizer_bin",
        help="For Llama2. Pass Llama2 tokenizer binary.",
        required=False,
        type=str,
    )

    parser.add_argument(
        "--tokenizer_model",
        help="Pass llama tokenizer model.",
        type=str,
        default=None,
    )

    parser.add_argument(
        "--prompt",
        help="User prompts for Llama. When multiple prompts are entered, a multi-turn conversation will be initiated. Note that this feature is currently for testing purposes only.",
        required=True,
        type=str,
        nargs="+",
    )

    parser.add_argument(
        "--system_prompt",
        help="For Llama3. Tells the model what kind of assistant it should be. For example, You are a helpful AI assistant for travel tips and recommendations. Default is None",
        default="",
        type=str,
    )

    parser.add_argument(
        "--temperature",
        help="Sampling temperature for llama.",
        default=0.8,
        type=float,
    )

    parser.add_argument(
        "-d",
        "--dtype-override",
        default="fp32",
        type=str,
        choices=["fp32", "fp16"],
        help="Override the dtype of the model (default is the checkpoint dtype). Options: fp32",
    )

    parser.add_argument(
        "--model_mode",
        help="Export and inference kv mode, hybrid mode, or lookahead decoding mode",
        default="hybrid",
        choices=["kv", "hybrid", "lookahead"],
        type=str,
    )

    parser.add_argument(
        "--max_seq_len",
        help="This refers to maximum number of tokens that the model can process & consider at once to generate predictions/responses.",
        default=512,
        type=int,
    )

    parser.add_argument(
        "--prefill_ar_len",
        help="The auto-regression (AR) length determines the number of tokens to consume and the number of logits to produce. Use this option to process the prompt and generate the key-value (kv) cache, which serves as a prompt processor for hybrid and lookahead mode.",
        default=32,
        type=int,
    )

    parser.add_argument(
        "--kv_updater",
        help="Choose how to update kv cache during runtime",
        choices=["smart_mask", "shift_pointer"],
        default="smart_mask",
        type=str,
    )

    parser.add_argument(
        "-E",
        "--embedding-quantize",
        default=None,
        type=str,
        help="Fallback to cpu embedding operator and type of embedding quantization, '<bitwidth>,<groupsize>', e.g., '4,32'.",
    )

    parser.add_argument(
<<<<<<< HEAD
        "--ngram",
        help="Represents the size of the n-grams used in the lookahead process.",
        default=5,
        type=int,
    )

    parser.add_argument(
        "--window",
        help="Determines how many future tokens the algorithm attempts to predict in each step.",
        default=8,
        type=int,
    )

    parser.add_argument(
        "--gcap",
        help="Represents the maximum number of speculations or candidate n-grams that the algorithm considers in each step for verification. It balances the trade-off between computation efficiency and exploring more possibilities.",
        default=8,
        type=int,
    )
    # TODO: remove mse_weight_only (doesn't help much), only keep mse_with_act_loss (=SeqMSE)
    parser.add_argument(
        "--range_setting",
        help="Choose which range setting method for weight quantization (e.g. mse_weight_only or mse_with_act_loss). If not specified, defaults to minmax",
        type=str,
=======
        "--gptq_dir",
        default=None,
        type=str,
        help="Path to the GPTQ model dir, which should contain config.json or quantize_config.json.",
    )

    parser.add_argument(
        "--use_tman",
        action="store_true",
        help="Use TMANLinear instead of QNNConv2d.",
>>>>>>> 817bd29d
    )

    parser.add_argument("-v", "--verbose", action="store_true")

    return parser


def export_llama(args) -> None:
    if args.compile_only and args.pre_gen_pte:
        raise RuntimeError("Cannot set both compile_only and pre_gen_pte as true")
    if args.eval_perplexity and args.model_mode != "kv":
        raise RuntimeError("Eval device perplexity is only supported for KV mode")
    if args.eval_perplexity and args.tasks is None:
        raise RuntimeError("Please provide --tasks to eval perplexity")
    assert (
        args.decoder_model in SUPPORTED_LLM_MODELS
    ), f"Unknown decoder_model: {args.decoder_model}."
    decoder_model_config = SUPPORTED_LLM_MODELS[args.decoder_model]
    logging.info(f"*** {args.decoder_model} ***\n%s", str(decoder_model_config))

    if args.model_mode == "kv":
        pte_filename = "kv_llama_qnn"
    elif args.model_mode == "hybrid":
        assert (
            args.max_seq_len >= args.prefill_ar_len
        ), "Please ensure max_seq_len is >= prefill_ar_len"
        pte_filename = "hybrid_llama_qnn"
    elif args.model_mode == "lookahead":
        assert (
            args.max_seq_len >= args.prefill_ar_len
        ), "Please ensure max_seq_len is >= prefill_ar_len"
        assert args.max_seq_len > next_power_of_two(
            (args.window + args.gcap) * (args.ngram - 1)
        ), "Please ensure max_seq_len is > next_power_of_two((args.window + args.gcap) * (args.ngram - 1))"
        pte_filename = "lookahead_llama_qnn"
    else:
        raise RuntimeError(f"Unknown model_mode: {args.model_mode}.")

    if args.decoder_model == "stories260k":
        pte_filename = f"{args.decoder_model}_" + pte_filename

    tokenizer = None
    runtime_tokenizer_path = ""
    chat_template = None
    if args.decoder_model in {"stories110m", "stories260k"}:
        tokenizer = get_tokenizer(args.tokenizer_model)
        assert isinstance(
            tokenizer, SentencePieceTokenizer
        ), f"Wrong tokenizer provided for stories."
        assert (
            args.tokenizer_bin is not None
        ), "Please provide tokenizer_bin for stories."
        runtime_tokenizer_path = args.tokenizer_bin
    elif "llama3_2" in args.decoder_model:
        tokenizer = get_tokenizer(args.tokenizer_model)
        assert isinstance(
            tokenizer, TiktokenTokenizer
        ) or isinstance(
            tokenizer, HuggingFaceTokenizer
        ), f"Wrong tokenizer provided for llama3_2."
        runtime_tokenizer_path = args.tokenizer_model
<<<<<<< HEAD
    elif args.decoder_model in SUPPORTED_LLM_MODELS:
        model_id = decoder_model_config.repo_id
        tokenizer = AutoTokenizer.from_pretrained(model_id)
        chat_template = (
            tokenizer.apply_chat_template
            if hasattr(tokenizer, "apply_chat_template")
            and decoder_model_config.instruct_model
            else None
        )
        tokenizer_artifacts = tokenizer.save_pretrained(args.artifact)
        tokenizer_config = tokenizer_artifacts[0]
        if args.decoder_model == "gemma-2b":
            # For Gemma, use tokenizer.model as it doesn't provide pre_tokenizer in tokenizer.json.
            runtime_tokenizer_path = tokenizer_artifacts[-3]
        else:
            runtime_tokenizer_path = tokenizer_artifacts[-1]
        tokenizer = get_tokenizer(runtime_tokenizer_path, tokenizer_config)

    if args.decoder_model == "codegen2_1b":
        # Override the default BOS and EOS token IDs for codegen2_1b
        tokenizer.bos_id = 1
        tokenizer.eos_id = 2

    # TODO: Remove this once error is resolved.
    elif args.decoder_model == "phi_4_mini":
        with open(runtime_tokenizer_path, "r+") as file:
            data = json.load(file)
            # TODO: Encountered the following error during runtime, so switched behavior for now.
            # Error: libc++abi: terminating due to uncaught exception of type std::runtime_error: invert=true is not supported for Split PreTokenizer. Only invert=false is supported.
            data["pre_tokenizer"]["pretokenizers"][-2]["invert"] = False
            file.seek(0)
            json.dump(data, file, indent=4)
            file.truncate()
=======
        # args.prompt = "<|start_header_id|>user<|end_header_id|>\n\n{}<|eot_id|><|start_header_id|>assistant<|end_header_id|>\n\n".format(args.prompt)
    else:
        raise RuntimeError(f"Unknown llama_model: {args.llama_model}.")
>>>>>>> 817bd29d

    if args.kv_updater == "smart_mask":
        args.shared_buffer = True
        args.kv_updater = smart_mask_updater
    elif args.kv_updater == "shift_pointer":
        args.kv_updater = shift_pointer_updater
    else:
        raise RuntimeError(f"Using an unknown kv update {args.kv_updater}")

    if args.pre_gen_pte:
        inference(
            args, decoder_model_config, pte_filename, runtime_tokenizer_path, tokenizer
        )
        print(f"Finish the running pre_gen_pte from {args.pre_gen_pte}")
        return

    if args.compile_only:
        compile(args, decoder_model_config, pte_filename, tokenizer, chat_template)

        if args.ip and args.port != -1:
            pte_path = f"{args.artifact}/{pte_filename}.pte"
            pte_size = os.path.getsize(pte_path)
            with Client((args.ip, args.port)) as conn:
                conn.send(
                    json.dumps(
                        {
                            "pte_size": pte_size,
                        }
                    )
                )
        print(f"Finish compile_only and save to {args.artifact}")
        return

    compile(args, decoder_model_config, pte_filename, tokenizer, chat_template)
    inference(
        args, decoder_model_config, pte_filename, runtime_tokenizer_path, tokenizer
    )


def main():
    parser = _build_parser()
    args = parser.parse_args()
    try:
        export_llama(args)
    except Exception as e:
        if args.ip and args.port != -1:
            with Client((args.ip, args.port)) as conn:
                conn.send(json.dumps({"Error": str(e)}))
        else:
            raise Exception(e)


# flake8: noqa: C901
if __name__ == "__main__":
    main()<|MERGE_RESOLUTION|>--- conflicted
+++ resolved
@@ -44,13 +44,10 @@
 )
 from executorch.backends.qualcomm.utils.utils import (
     convert_linear_to_conv2d,
-<<<<<<< HEAD
-=======
     convert_qlinear_to_tman_linear,
     convert_qlinear_to_linear,
     convert_linear_to_qlinear,
     generate_composite_llama_program,
->>>>>>> 817bd29d
     generate_htp_compiler_spec,
     generate_qnn_executorch_compiler_spec,
     get_sdk_build_id,
@@ -127,208 +124,10 @@
 torch.backends.nnpack.set_flags(False)
 
 
-<<<<<<< HEAD
 def next_power_of_two(n):
     if n == 0:
         return 1
     return 2 ** math.ceil(math.log2(n))
-=======
-def smart_mask_updater(
-    ar_len, atten_mask, pos, k_caches, v_caches, new_k_caches, new_v_caches
-):
-    # Update the KV cache input for the next inference when the position exceeds the autoregressive length.
-    if pos >= ar_len:
-        for i, k_cache in enumerate(k_caches):
-            k_cache[:, :, pos - ar_len] = new_k_caches[i][:, :, 0]
-
-        for i, v_cache in enumerate(v_caches):
-            v_cache[:, pos - ar_len, :] = new_v_caches[i][:, 0, :]
-        atten_mask[:, :, pos - ar_len] = 0
-
-    pos += 1
-    return (atten_mask, pos, k_caches, v_caches)
-
-
-def shift_pointer_updater(
-    ar_len, atten_mask, pos, k_caches, v_caches, new_k_caches, new_v_caches
-):
-    # Update the KV cache input for the next inference when the position exceeds the autoregressive length.
-    if pos >= ar_len:
-        k_caches = [
-            torch.cat([k_cache[:, :, 1:], new_k_caches[i][:, :, :1]], dim=-1)
-            for i, k_cache in enumerate(k_caches)
-        ]
-        v_caches = [
-            torch.cat([v_cache[:, 1:, :], new_v_caches[i][:, :1, :]], dim=1)
-            for i, v_cache in enumerate(v_caches)
-        ]
-        atten_mask[:, :, -pos - 1] = 0
-
-    pos += 1
-    return (atten_mask, pos, k_caches, v_caches)
-
-
-def _kv_calibrate(
-    example_inputs,
-    user_prompts,
-    module: torch.fx.GraphModule,
-    tokenizer,
-    ar_len=1,
-    max_seq_len=512,
-    updater=smart_mask_updater,
-    use_i64_token=False,
-):
-    _, atten_mask, _, k_caches, v_caches = example_inputs
-
-    # TODO: change criteria & support batch inputs if necessary
-    all_pos = torch.arange(0, max_seq_len, 1, dtype=torch.int32).unsqueeze(0)
-
-    token_list = []
-    # Llama2 tokenizer has no special tokens
-    if isinstance(tokenizer, SentencePieceTokenizer):
-        token_list = tokenizer.encode(user_prompts, bos=True, eos=False)
-    elif isinstance(tokenizer, TiktokenTokenizer):
-        token_list = tokenizer.encode(
-            user_prompts, bos=True, eos=False, allowed_special="all"
-        )
-    elif isinstance(tokenizer, HuggingFaceTokenizer):
-        token_list = tokenizer.encode(user_prompts, bos=True, eos=False)
-    else:
-        raise RuntimeError("Unkown tokenizer")
-
-    pos = len(token_list) if len(token_list) < ar_len else ar_len
-    dtype = torch.int64 if use_i64_token else torch.int32
-
-    with torch.no_grad():
-        while token_list[-1] != tokenizer.eos_id and pos < max_seq_len:
-            tmp_token_list = torch.tensor(
-                token_list[pos - ar_len : pos], dtype=dtype
-            ).reshape(1, -1)
-            tmp_pos = all_pos[:, pos - ar_len : pos]
-            tmp_atten_mask = atten_mask
-            if pos < ar_len:
-                tmp_token_list = torch.cat(
-                    [
-                        torch.zeros((1, ar_len - pos), dtype=dtype),
-                        torch.tensor(token_list, dtype=dtype).reshape(1, -1),
-                    ],
-                    dim=1,
-                )
-                tmp_pos = torch.cat(
-                    [
-                        torch.zeros((1, ar_len - pos), dtype=torch.int32),
-                        all_pos[:, :pos],
-                    ],
-                    dim=1,
-                )
-                tmp_atten_mask = torch.cat(
-                    [
-                        torch.ones(1, ar_len, max_seq_len - pos) * -255.0,
-                        atten_mask[:, :, -pos:],
-                    ],
-                    dim=-1,
-                )
-
-            logits, new_k_caches, new_v_caches = module(
-                tmp_token_list,
-                tmp_atten_mask,
-                tmp_pos,
-                *k_caches,
-                *v_caches,
-            )
-            atten_mask, pos, k_caches, v_caches = updater(
-                ar_len, atten_mask, pos, k_caches, v_caches, new_k_caches, new_v_caches
-            )
-            if pos > len(token_list):
-                token_list.append(torch.argmax(logits[:, -1], dim=-1).item())
-
-    print(f"kv calibration data:\n{tokenizer.decode(token_list)}")
-
-
-def _prefill_calibrate(
-    example_inputs,
-    user_prompts,
-    module: torch.fx.GraphModule,
-    tokenizer,
-    max_seq_len=512,
-    use_i64_token=False,
-):
-    _, atten_mask = example_inputs
-
-    # TODO: change criteria & support batch inputs if necessary
-
-    token_list = []
-    # Llama2 tokenizer has no special tokens
-    if isinstance(tokenizer, SentencePieceTokenizer):
-        token_list = tokenizer.encode(user_prompts, bos=True, eos=False)
-    elif isinstance(tokenizer, TiktokenTokenizer):
-        token_list = tokenizer.encode(
-            user_prompts, bos=True, eos=False, allowed_special="all"
-        )
-    else:
-        raise RuntimeError("Unkown tokenizer")
-
-    pos = len(token_list)
-    dtype = torch.int64 if use_i64_token else torch.int32
-
-    with torch.no_grad():
-        while token_list[-1] != tokenizer.eos_id and pos < max_seq_len:
-            tmp_token_list = torch.tensor(token_list, dtype=dtype).reshape(1, -1)
-            if pos < max_seq_len:
-                tmp_token_list = torch.cat(
-                    [
-                        tmp_token_list,
-                        torch.zeros((1, max_seq_len - pos), dtype=dtype),
-                    ],
-                    dim=1,
-                )
-            results = module(
-                tmp_token_list,
-                atten_mask,
-            )
-            if len(results) == 3:
-                logits, new_k_caches, new_v_caches = results
-            elif len(results) == 1:
-                logits = results
-            token_list.append(torch.argmax(logits[:, pos - 1], dim=-1).item())
-            pos += 1
-
-    print(f"prefill calibration data:\n{tokenizer.decode(token_list)}")
-
-
-def calibrate(
-    example_inputs,
-    user_prompts,
-    module: torch.fx.GraphModule,
-    tokenizer,
-    ar_len=1,
-    max_seq_len=512,
-    kv_updater=smart_mask_updater,
-    use_i64_token=False,
-):
-    if len(example_inputs) == 2:
-        _prefill_calibrate(
-            example_inputs,
-            user_prompts,
-            module,
-            tokenizer,
-            max_seq_len,
-            use_i64_token,
-        )
-    elif len(example_inputs) == 5:
-        _kv_calibrate(
-            example_inputs,
-            user_prompts,
-            module,
-            tokenizer,
-            ar_len,
-            max_seq_len,
-            updater=kv_updater,
-            use_i64_token=use_i64_token,
-        )
-    else:
-        raise RuntimeError("Get wrong inputs")
->>>>>>> 817bd29d
 
 
 def permute(weights: torch.Tensor, n_head: int, n_head_kv: int | None):
@@ -746,7 +545,6 @@
         else:
             raise RuntimeError(f"Unknown model_mode: {args.model_mode}.")
 
-<<<<<<< HEAD
     if args.checkpoint is None:  # HF models
         checkpoint = download_and_convert_hf_checkpoint(
             decoder_model_config.repo_id,
@@ -765,8 +563,6 @@
     else:
         state_dict = torch.load(
             args.checkpoint, weights_only=True, map_location="cpu", mmap=True
-        )
-=======
     if args.gptq_dir:
         from gptqmodel.quantization.config import QuantizeConfig
         from gptqmodel.nn_modules.qlinear.torch import TorchQuantLinear
@@ -803,20 +599,6 @@
             .transpose(1, 2)
             .reshape(dim_0, dim_1)
         )
-
-    n_heads = llama_instance_list[0].n_heads
-    n_kv_heads = llama_instance_list[0].n_kv_heads
-    n_layers = llama_instance_list[0].n_layers
-
-    if not args.gptq_dir:
-        for layer_i in range(n_layers):
-            state_dict[f"layers.{layer_i}.attention.wq.weight"] = permute(
-                state_dict[f"layers.{layer_i}.attention.wq.weight"], n_heads
-            )
-            state_dict[f"layers.{layer_i}.attention.wk.weight"] = permute(
-                state_dict[f"layers.{layer_i}.attention.wk.weight"], n_kv_heads
-            )
->>>>>>> 817bd29d
 
         if "model" in state_dict:
             state_dict = state_dict["model"]
@@ -852,6 +634,13 @@
                 state_dict[f"layers.{layer_i}.attention.wk.weight"],
                 n_kv_heads,
                 partial_rotary_dim,
+    if not args.gptq_dir:
+        for layer_i in range(n_layers):
+            state_dict[f"layers.{layer_i}.attention.wq.weight"] = permute(
+                state_dict[f"layers.{layer_i}.attention.wq.weight"], n_heads
+            )
+            state_dict[f"layers.{layer_i}.attention.wk.weight"] = permute(
+                state_dict[f"layers.{layer_i}.attention.wk.weight"], n_kv_heads
             )
 
     for llama_instance in llama_instance_list:
@@ -863,7 +652,6 @@
     end_load_ts = time.time()
     logging.info(f"Time for loading checkpoint: {end_load_ts - start_ts}")
 
-<<<<<<< HEAD
     if decoder_model_config.r1 or decoder_model_config.r2:
         config = types.SimpleNamespace(
             dim=prefill_config.dim,
@@ -925,8 +713,6 @@
             if getattr(layer.feed_forward, "prepare_feedfoward_conv", None):
                 layer.feed_forward.prepare_feedfoward_conv()
 
-=======
->>>>>>> 817bd29d
     use_fp16 = True
     # "io_type" here refers to logits output and "kv_type" refers to kv_cache input/output.
     fixed_point_type = {"kv_type": torch.float32, "io_type": torch.float32}
@@ -1487,7 +1273,6 @@
     )
 
     parser.add_argument(
-<<<<<<< HEAD
         "--ngram",
         help="Represents the size of the n-grams used in the lookahead process.",
         default=5,
@@ -1512,7 +1297,6 @@
         "--range_setting",
         help="Choose which range setting method for weight quantization (e.g. mse_weight_only or mse_with_act_loss). If not specified, defaults to minmax",
         type=str,
-=======
         "--gptq_dir",
         default=None,
         type=str,
@@ -1523,7 +1307,6 @@
         "--use_tman",
         action="store_true",
         help="Use TMANLinear instead of QNNConv2d.",
->>>>>>> 817bd29d
     )
 
     parser.add_argument("-v", "--verbose", action="store_true")
@@ -1585,7 +1368,6 @@
             tokenizer, HuggingFaceTokenizer
         ), f"Wrong tokenizer provided for llama3_2."
         runtime_tokenizer_path = args.tokenizer_model
-<<<<<<< HEAD
     elif args.decoder_model in SUPPORTED_LLM_MODELS:
         model_id = decoder_model_config.repo_id
         tokenizer = AutoTokenizer.from_pretrained(model_id)
@@ -1619,11 +1401,9 @@
             file.seek(0)
             json.dump(data, file, indent=4)
             file.truncate()
-=======
         # args.prompt = "<|start_header_id|>user<|end_header_id|>\n\n{}<|eot_id|><|start_header_id|>assistant<|end_header_id|>\n\n".format(args.prompt)
     else:
         raise RuntimeError(f"Unknown llama_model: {args.llama_model}.")
->>>>>>> 817bd29d
 
     if args.kv_updater == "smart_mask":
         args.shared_buffer = True
