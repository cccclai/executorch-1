--- conflicted
+++ resolved
@@ -112,14 +112,13 @@
     return Error::Internal;
   }
 
-<<<<<<< HEAD
   if (op_package_options->op_package_infos()->size() > 0) {
     BackendRegisterOpPackage(op_package_options->op_package_infos());
   }
 
-=======
   // TODO: Expose API to options in QnnManager later
-  std::string opPackagePaths = "/data/local/tmp/llama/libQnnTMANOpPackage.so:TMANOpPackageInterfaceProvider:HTP";
+  std::string opPackagePaths =
+      "/data/local/tmp/llama/libQnnTMANOpPackage.so:TMANOpPackageInterfaceProvider:HTP";
   if (const char* env_p = std::getenv("QNN_OP_PACKAGE_PATHS")) {
     opPackagePaths = env_p;
   }
@@ -142,7 +141,10 @@
       target = opPackage[targetIdx].c_str();
     }
     error = qnn_interface.qnn_backend_register_op_package(
-        handle_, opPackage[pathIdx].c_str(), opPackage[interfaceProviderIdx].c_str(), target);
+        handle_,
+        opPackage[pathIdx].c_str(),
+        opPackage[interfaceProviderIdx].c_str(),
+        target);
     if (error != QNN_SUCCESS) {
       QNN_EXECUTORCH_LOG_ERROR(
           "Failed to register "
@@ -158,7 +160,6 @@
         opPackage[pathIdx].c_str(),
         opPackage[interfaceProviderIdx].c_str());
   }
->>>>>>> 817bd29d
   return Error::Ok;
 }
 
