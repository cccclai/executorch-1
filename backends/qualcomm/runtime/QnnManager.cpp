--- conflicted
+++ resolved
@@ -358,18 +358,12 @@
 Error QnnManager::Init() {
   ET_CHECK_OR_RETURN_ERROR(
       LoadQnnLibrary() == Error::Ok, Internal, "Fail to load Qnn library");
-<<<<<<< HEAD
   logger_ = std::make_unique<QnnLogger>(
       qnn_loaded_backend_, LoggingCallback, get_option(options_->log_level()));
   std::vector<std::string> graph_names;
   for (auto name : *options_->graph_name()) {
     graph_names.emplace_back(name->str());
   }
-=======
-  // logger_ = std::make_unique<QnnLogger>(
-  //     qnn_loaded_backend_, LoggingCallback, options_->log_level());
-  logger_ = std::unique_ptr<QnnLogger>(GlobalBackend::GetInstance().logger_);
->>>>>>> 817bd29d
   if (backend_params_ptr_->backend_init_state_ ==
       BackendInitializeState::UNINITIALIZED) {
     QNN_EXECUTORCH_LOG_INFO(
@@ -392,18 +386,11 @@
             Error::Ok,
         Internal,
         "Fail to configure Qnn backend cache");
-<<<<<<< HEAD
     ET_CHECK_OR_RETURN_ERROR(
         backend_params_ptr_->qnn_backend_ptr_->Configure(
             options_->op_package_options()) == Error::Ok,
         Internal,
         "Fail to configure Qnn backend");
-=======
-    // ET_CHECK_OR_RETURN_ERROR(
-    //     backend_params_ptr_->qnn_backend_ptr_->Configure() == Error::Ok,
-    //     Internal,
-    //     "Fail to configure Qnn backend");
->>>>>>> 817bd29d
     ET_CHECK_OR_RETURN_ERROR(
         backend_params_ptr_->qnn_device_ptr_->Configure() == Error::Ok,
         Internal,
